import os
import time
from pathlib import Path

import numpy as np
<<<<<<< HEAD
from sklearn.neighbors import KNeighborsRegressor
from sklearn.preprocessing import StandardScaler
=======
>>>>>>> b33b1cfe

from input_handling import read_anch_file, read_cfg_file, read_slice_of_file
from utils import calcLoc, evaluate_score, plot_distance_distribution

if __name__ == "__main__":
    print("<<< Welcome to 2024 Wireless Algorithm Contest! >>>\n")
    ## For ease of data managenment, input data for different rounds are stored in different folders. Feel free to define your own
    PathSet = {
        0: "../dataset0",
        1: "../CompetitionData1",
        2: "../CompetitionData2",
        3: "../CompetitionData3",
    }
    PrefixSet = {0: "Dataset0", 1: "Dataset1", 2: "Dataset2", 3: "Round3"}

    Ridx = 0  # Flag defining the round of the competition, used for define where to read data。0:Test; 1: 1st round; 2: 2nd round ...
    PathRaw = PathSet[Ridx]
    Prefix = PrefixSet[Ridx]

    ### Get all files in the folder related to the competition. Data for other rounds should be kept in a different folder
    files = os.listdir(PathRaw)

    names = []
    for f in sorted(files):
        if f.find("CfgData") != -1 and f.endswith(".txt"):
            names.append(f.split("CfgData")[-1].split(".txt")[0])

    for na in names:
        FileIdx = int(na)
        print("Processing Round " + str(Ridx) + " Case " + str(na))

        # Read in the configureation file: RoundYCfgDataX.txt
        print("Loading configuration data file")
        cfg_path = PathRaw + "/" + Prefix + "CfgData" + na + ".txt"
        bs_pos, tol_samp_num, anch_samp_num, port_num, ant_num, sc_num = read_cfg_file(
            cfg_path
        )

        # Read in info related to the anchor points: RoundYInputPosX.txt
        print("Loading input position file")
        anch_pos_path = PathRaw + "/" + Prefix + "InputPos" + na + ".txt"
        anch_pos = read_anch_file(anch_pos_path, anch_samp_num)

        # Read in channel data:  RoundYInputDataX.txt
        slice_samp_num = 1000  # number of samples in each slice
        slice_num = int(tol_samp_num / slice_samp_num)  # total number of slices
<<<<<<< HEAD
        csi_path = PathRaw + "/" + Prefix + "InputData" + na + ".txt"
=======

        csi_path = PathRaw + "/" + PrefixData + "InputData" + na + ".txt"
        csi_file = PathRaw + "/" + Prefix + "InputData" + na + ".npy"
>>>>>>> b33b1cfe

        my_file = Path(csi_file)

        if my_file.exists():
            H = np.load(
                csi_file
            )  # if saved in npy, you can load npy file instead of txt
        else:
            print(slice_num)
            H = []
            for slice_idx in range(
                slice_num
            ):  # range(slice_num): # Read in channel data in a loop. In each loop, only one slice of channel is read in
                print("Loading input CSI data of slice " + str(slice_idx))
                slice_lines = read_slice_of_file(
                    csi_path,
                    slice_idx * slice_samp_num,
                    (slice_idx + 1) * slice_samp_num,
                )
                Htmp = np.loadtxt(slice_lines)
                Htmp = np.reshape(Htmp, (slice_samp_num, 2, sc_num, ant_num, port_num))
                Htmp = Htmp[:, 0, :, :, :] + 1j * Htmp[:, 1, :, :, :]
                Htmp = np.transpose(Htmp, (0, 3, 2, 1))
                if np.size(H) == 0:
                    H = Htmp
                else:
                    H = np.concatenate((H, Htmp), axis=0)
            H = H.astype(np.complex64)  # trunc to complex64 to reduce storage

            np.save(
                csi_file, H
            )  # After reading the file, you may save txt file into npy, which is faster for python to read

        tStart = time.perf_counter()

        print("Calculating localization results")
        result = calcLoc(
            H, anch_pos, bs_pos, tol_samp_num, anch_samp_num, port_num, ant_num, sc_num
        )  # This function should be implemented by yourself

        # Replace the position information for anchor points with ground true coordinates
        for idx in range(anch_samp_num):
            rowIdx = int(anch_pos[idx][0] - 1)
            result[rowIdx] = np.array([anch_pos[idx][1], anch_pos[idx][2]])

        # Output, be careful with the precision
        print("Writing output position file")
        with open(PathRaw + "/" + Prefix + "Output" + na + ".txt", "w") as f:
            np.savetxt(f, result, fmt="%.4f %.4f")

        # This help to evaluate the running time, can be removed!
        tEnd = time.perf_counter()
        print("Total time consuming = {}s\n\n".format(round(tEnd - tStart, 3)))

        output_path = os.path.join(PathRaw, f"Dataset{Ridx}Output{na}.txt")
        ground_truth_path = os.path.join(PathRaw, f"Dataset0GroundTruth{na}.txt")
        if os.path.exists(ground_truth_path):
            print("Evaluating results...")
            score = evaluate_score(output_path, ground_truth_path, int(na))

            plot_path = os.path.join(PathRaw, f"Dataset{Ridx}ErrorDist{na}.png")
            plot_distance_distribution(
                output_path, ground_truth_path, save_path=plot_path
            )
            print(f"\nVisualization saved to: {plot_path}")
<|MERGE_RESOLUTION|>--- conflicted
+++ resolved
@@ -1,128 +1,138 @@
-import os
-import time
-from pathlib import Path
-
-import numpy as np
-<<<<<<< HEAD
-from sklearn.neighbors import KNeighborsRegressor
-from sklearn.preprocessing import StandardScaler
-=======
->>>>>>> b33b1cfe
-
-from input_handling import read_anch_file, read_cfg_file, read_slice_of_file
-from utils import calcLoc, evaluate_score, plot_distance_distribution
-
-if __name__ == "__main__":
-    print("<<< Welcome to 2024 Wireless Algorithm Contest! >>>\n")
-    ## For ease of data managenment, input data for different rounds are stored in different folders. Feel free to define your own
-    PathSet = {
-        0: "../dataset0",
-        1: "../CompetitionData1",
-        2: "../CompetitionData2",
-        3: "../CompetitionData3",
-    }
-    PrefixSet = {0: "Dataset0", 1: "Dataset1", 2: "Dataset2", 3: "Round3"}
-
-    Ridx = 0  # Flag defining the round of the competition, used for define where to read data。0:Test; 1: 1st round; 2: 2nd round ...
-    PathRaw = PathSet[Ridx]
-    Prefix = PrefixSet[Ridx]
-
-    ### Get all files in the folder related to the competition. Data for other rounds should be kept in a different folder
-    files = os.listdir(PathRaw)
-
-    names = []
-    for f in sorted(files):
-        if f.find("CfgData") != -1 and f.endswith(".txt"):
-            names.append(f.split("CfgData")[-1].split(".txt")[0])
-
-    for na in names:
-        FileIdx = int(na)
-        print("Processing Round " + str(Ridx) + " Case " + str(na))
-
-        # Read in the configureation file: RoundYCfgDataX.txt
-        print("Loading configuration data file")
-        cfg_path = PathRaw + "/" + Prefix + "CfgData" + na + ".txt"
-        bs_pos, tol_samp_num, anch_samp_num, port_num, ant_num, sc_num = read_cfg_file(
-            cfg_path
-        )
-
-        # Read in info related to the anchor points: RoundYInputPosX.txt
-        print("Loading input position file")
-        anch_pos_path = PathRaw + "/" + Prefix + "InputPos" + na + ".txt"
-        anch_pos = read_anch_file(anch_pos_path, anch_samp_num)
-
-        # Read in channel data:  RoundYInputDataX.txt
-        slice_samp_num = 1000  # number of samples in each slice
-        slice_num = int(tol_samp_num / slice_samp_num)  # total number of slices
-<<<<<<< HEAD
-        csi_path = PathRaw + "/" + Prefix + "InputData" + na + ".txt"
-=======
-
-        csi_path = PathRaw + "/" + PrefixData + "InputData" + na + ".txt"
-        csi_file = PathRaw + "/" + Prefix + "InputData" + na + ".npy"
->>>>>>> b33b1cfe
-
-        my_file = Path(csi_file)
-
-        if my_file.exists():
-            H = np.load(
-                csi_file
-            )  # if saved in npy, you can load npy file instead of txt
-        else:
-            print(slice_num)
-            H = []
-            for slice_idx in range(
-                slice_num
-            ):  # range(slice_num): # Read in channel data in a loop. In each loop, only one slice of channel is read in
-                print("Loading input CSI data of slice " + str(slice_idx))
-                slice_lines = read_slice_of_file(
-                    csi_path,
-                    slice_idx * slice_samp_num,
-                    (slice_idx + 1) * slice_samp_num,
-                )
-                Htmp = np.loadtxt(slice_lines)
-                Htmp = np.reshape(Htmp, (slice_samp_num, 2, sc_num, ant_num, port_num))
-                Htmp = Htmp[:, 0, :, :, :] + 1j * Htmp[:, 1, :, :, :]
-                Htmp = np.transpose(Htmp, (0, 3, 2, 1))
-                if np.size(H) == 0:
-                    H = Htmp
-                else:
-                    H = np.concatenate((H, Htmp), axis=0)
-            H = H.astype(np.complex64)  # trunc to complex64 to reduce storage
-
-            np.save(
-                csi_file, H
-            )  # After reading the file, you may save txt file into npy, which is faster for python to read
-
-        tStart = time.perf_counter()
-
-        print("Calculating localization results")
-        result = calcLoc(
-            H, anch_pos, bs_pos, tol_samp_num, anch_samp_num, port_num, ant_num, sc_num
-        )  # This function should be implemented by yourself
-
-        # Replace the position information for anchor points with ground true coordinates
-        for idx in range(anch_samp_num):
-            rowIdx = int(anch_pos[idx][0] - 1)
-            result[rowIdx] = np.array([anch_pos[idx][1], anch_pos[idx][2]])
-
-        # Output, be careful with the precision
-        print("Writing output position file")
-        with open(PathRaw + "/" + Prefix + "Output" + na + ".txt", "w") as f:
-            np.savetxt(f, result, fmt="%.4f %.4f")
-
-        # This help to evaluate the running time, can be removed!
-        tEnd = time.perf_counter()
-        print("Total time consuming = {}s\n\n".format(round(tEnd - tStart, 3)))
-
-        output_path = os.path.join(PathRaw, f"Dataset{Ridx}Output{na}.txt")
-        ground_truth_path = os.path.join(PathRaw, f"Dataset0GroundTruth{na}.txt")
-        if os.path.exists(ground_truth_path):
-            print("Evaluating results...")
-            score = evaluate_score(output_path, ground_truth_path, int(na))
-
-            plot_path = os.path.join(PathRaw, f"Dataset{Ridx}ErrorDist{na}.png")
-            plot_distance_distribution(
-                output_path, ground_truth_path, save_path=plot_path
-            )
-            print(f"\nVisualization saved to: {plot_path}")
+import os
+import time
+from pathlib import Path
+
+import numpy as np
+
+from input_handling import read_anch_file, read_cfg_file, read_slice_of_file
+from utils import calcLoc, evaluate_score, plot_distance_distribution
+
+if __name__ == "__main__":
+    print("<<< Welcome to 2024 Wireless Algorithm Contest! >>>\n")
+    ## For ease of data managenment, input data for different rounds are stored in different folders. Feel free to define your own
+    PathSet = {
+        0: "../dataset0",
+        1: "../CompetitionData1",
+        2: "../CompetitionData2",
+        3: "../CompetitionData3",
+    }
+    PrefixSet = {0: "Dataset0", 1: "Dataset1", 2: "Dataset2", 3: "Round3"}
+
+    Ridx = 0  # Flag defining the round of the competition, used for define where to read data。0:Test; 1: 1st round; 2: 2nd round ...
+    PathRaw = PathSet[Ridx]
+    Prefix = PrefixSet[Ridx]
+
+    ### Get all files in the folder related to the competition. Data for other rounds should be kept in a different folder
+    files = os.listdir(PathRaw)
+
+    names = []
+    for f in sorted(files):
+        if f.find("CfgData") != -1 and f.endswith(".txt"):
+            names.append(f.split("CfgData")[-1].split(".txt")[0])
+
+    for na in names:
+        FileIdx = int(na)
+        print("Processing Round " + str(Ridx) + " Case " + str(na))
+
+        # Read in the configureation file: RoundYCfgDataX.txt
+        print("Loading configuration data file")
+        cfg_path = PathRaw + "/" + Prefix + "CfgData" + na + ".txt"
+        bs_pos, tol_samp_num, anch_samp_num, port_num, ant_num, sc_num = read_cfg_file(
+            cfg_path
+        )
+
+        # Read in info related to the anchor points: RoundYInputPosX.txt
+        print("Loading input position file")
+        anch_pos_path = PathRaw + "/" + Prefix + "InputPos" + na + ".txt"
+        anch_pos = read_anch_file(anch_pos_path, anch_samp_num)
+
+        # Read in channel data:  RoundYInputDataX.txt
+        slice_samp_num = 1000  # number of samples in each slice
+        slice_num = int(tol_samp_num / slice_samp_num)  # total number of slices
+        csi_path = PathRaw + "/" + Prefix + "InputData" + na + ".txt"
+
+        # print(slice_num)
+        # H = []
+        # for slice_idx in range(
+        #     slice_num
+        # ):  # range(slice_num): # Read in channel data in a loop. In each loop, only one slice of channel is read in
+        #     print("Loading input CSI data of slice " + str(slice_idx))
+        #     slice_lines = read_slice_of_file(
+        #         csi_path, slice_idx * slice_samp_num, (slice_idx + 1) * slice_samp_num
+        #     )
+        #     Htmp = np.loadtxt(slice_lines)
+        #     Htmp = np.reshape(Htmp, (slice_samp_num, 2, sc_num, ant_num, port_num))
+        #     Htmp = Htmp[:, 0, :, :, :] + 1j * Htmp[:, 1, :, :, :]
+        #     Htmp = np.transpose(Htmp, (0, 3, 2, 1))
+        #     if np.size(H) == 0:
+        #         H = Htmp
+        #     else:
+        #         H = np.concatenate((H, Htmp), axis=0)
+        # H = H.astype(np.complex64)  # trunc to complex64 to reduce storage
+
+        csi_file = PathRaw + "/" + Prefix + "InputData" + na + ".npy"
+
+        my_file = Path(csi_file)
+
+        if my_file.exists():
+            H = np.load(
+                csi_file
+            )  # if saved in npy, you can load npy file instead of txt
+        else:
+            print(slice_num)
+            H = []
+            for slice_idx in range(
+                slice_num
+            ):  # range(slice_num): # Read in channel data in a loop. In each loop, only one slice of channel is read in
+                print("Loading input CSI data of slice " + str(slice_idx))
+                slice_lines = read_slice_of_file(
+                    csi_path,
+                    slice_idx * slice_samp_num,
+                    (slice_idx + 1) * slice_samp_num,
+                )
+                Htmp = np.loadtxt(slice_lines)
+                Htmp = np.reshape(Htmp, (slice_samp_num, 2, sc_num, ant_num, port_num))
+                Htmp = Htmp[:, 0, :, :, :] + 1j * Htmp[:, 1, :, :, :]
+                Htmp = np.transpose(Htmp, (0, 3, 2, 1))
+                if np.size(H) == 0:
+                    H = Htmp
+                else:
+                    H = np.concatenate((H, Htmp), axis=0)
+            H = H.astype(np.complex64)  # trunc to complex64 to reduce storage
+
+            np.save(
+                csi_file, H
+            )  # After reading the file, you may save txt file into npy, which is faster for python to read
+
+        tStart = time.perf_counter()
+
+        print("Calculating localization results")
+        result = calcLoc(
+            H, anch_pos, bs_pos, tol_samp_num, anch_samp_num, port_num, ant_num, sc_num
+        )  # This function should be implemented by yourself
+
+        # Replace the position information for anchor points with ground true coordinates
+        for idx in range(anch_samp_num):
+            rowIdx = int(anch_pos[idx][0] - 1)
+            result[rowIdx] = np.array([anch_pos[idx][1], anch_pos[idx][2]])
+
+        # Output, be careful with the precision
+        print("Writing output position file")
+        with open(PathRaw + "/" + Prefix + "Output" + na + ".txt", "w") as f:
+            np.savetxt(f, result, fmt="%.4f %.4f")
+
+        # This help to evaluate the running time, can be removed!
+        tEnd = time.perf_counter()
+        print("Total time consuming = {}s\n\n".format(round(tEnd - tStart, 3)))
+
+        output_path = os.path.join(PathRaw, f"Dataset{Ridx}Output{na}.txt")
+        ground_truth_path = os.path.join(PathRaw, f"Dataset0GroundTruth{na}.txt")
+        if os.path.exists(ground_truth_path):
+            print("Evaluating results...")
+            score = evaluate_score(output_path, ground_truth_path, int(na))
+
+            plot_path = os.path.join(PathRaw, f"Dataset{Ridx}ErrorDist{na}.png")
+            plot_distance_distribution(
+                output_path, ground_truth_path, save_path=plot_path
+            )
+            print(f"\nVisualization saved to: {plot_path}")