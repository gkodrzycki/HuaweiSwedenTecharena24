--- conflicted
+++ resolved
@@ -2,6 +2,9 @@
 import numpy as np
 from sklearn.neighbors import KNeighborsRegressor
 from sklearn.preprocessing import StandardScaler
+
+Current_Best_Sum_Score = [1066763.46, 2213384.89, 2283934.90]
+Current_Best_Mean_Score = [53.34, 110.67, 114.20]
 
 Current_Best_Sum_Score = [1066763.46, 2213384.89, 2283934.90]
 Current_Best_Mean_Score = [53.34, 110.67, 114.20]
@@ -133,14 +136,9 @@
         plt.show()
 
 
-<<<<<<< HEAD
-
-def evaluate_score(prediction_file: str, ground_truth_file: str, dataset_ind: str) -> float:
-=======
 def evaluate_score(
     prediction_file: str, ground_truth_file: str, dataset_ind: str
 ) -> float:
->>>>>>> b33b1cfe
     """
     Calculate score as sum of Euclidean distances between predicted and ground truth points.
 
@@ -165,13 +163,9 @@
     mean_distance = np.mean(distances)
 
     print(f"\n=== Best Results ===")
-<<<<<<< HEAD
-    print(f"Total Score (sum of distances): {Current_Best_Sum_Score[dataset_ind]:.2f} meters")
-=======
     print(
         f"Total Score (sum of distances): {Current_Best_Sum_Score[dataset_ind]:.2f} meters"
     )
->>>>>>> b33b1cfe
     print(f"Mean distance per point: {Current_Best_Mean_Score[dataset_ind]:.2f} meters")
     print(f"Number of points evaluated: {len(distances)}")
     print("========================")
